// Copyright (c) .NET Foundation. All rights reserved.
// Licensed under the Apache License, Version 2.0. See License.txt in the project root for license information.

using System.Collections.Generic;
using JetBrains.Annotations;
using Microsoft.EntityFrameworkCore.Infrastructure;

namespace Microsoft.EntityFrameworkCore.Scaffolding.Metadata
{
    /// <summary>
    ///     A simple model for a database index used when reverse engineering an existing database.
    /// </summary>
    public class DatabaseIndex : Annotatable
    {
        /// <summary>
        ///     The table that contains the index.
        /// </summary>
        public virtual DatabaseTable Table { get; [param: CanBeNull] set; }

        /// <summary>
        ///     The index name.
        /// </summary>
        public virtual string Name { get; [param: NotNull] set; }

        /// <summary>
        ///     The ordered list of columns that make up the index.
        /// </summary>
        public virtual IList<DatabaseColumn> Columns { get; } = new List<DatabaseColumn>();
<<<<<<< HEAD
        public virtual bool IsUnique { get; set; }
=======

        /// <summary>
        ///     Indicates whether or not the index constrains uniqueness.
        /// </summary>
        public virtual bool IsUnique { get; [param: NotNull] set; }

        /// <summary>
        ///     The filter expression, or <c>null</c> if the index has no filter.
        /// </summary>
>>>>>>> 2f0fcfa8
        public virtual string Filter { get; [param: CanBeNull] set; }
    }
}<|MERGE_RESOLUTION|>--- conflicted
+++ resolved
@@ -26,19 +26,15 @@
         ///     The ordered list of columns that make up the index.
         /// </summary>
         public virtual IList<DatabaseColumn> Columns { get; } = new List<DatabaseColumn>();
-<<<<<<< HEAD
-        public virtual bool IsUnique { get; set; }
-=======
 
         /// <summary>
         ///     Indicates whether or not the index constrains uniqueness.
         /// </summary>
-        public virtual bool IsUnique { get; [param: NotNull] set; }
+        public virtual bool IsUnique { get; set; }
 
         /// <summary>
         ///     The filter expression, or <c>null</c> if the index has no filter.
         /// </summary>
->>>>>>> 2f0fcfa8
         public virtual string Filter { get; [param: CanBeNull] set; }
     }
 }